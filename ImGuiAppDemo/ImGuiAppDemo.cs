--- conflicted
+++ resolved
@@ -164,6 +164,7 @@
 		// Create tabs for different demo sections
 		if (ImGui.BeginTabBar("DemoTabs", ImGuiTabBarFlags.None))
 		{
+			RenderPerformanceTab();
 			RenderBasicWidgetsTab();
 			RenderAdvancedWidgetsTab();
 			RenderLayoutTab();
@@ -177,11 +178,11 @@
 		}
 	}
 
-<<<<<<< HEAD
-		// Performance information section
-		if (ImGui.CollapsingHeader("Performance & Throttling"))
-		{
-			ImGui.Text("This section shows the current performance state and throttling behavior.");
+	private static void RenderPerformanceTab()
+	{
+		if (ImGui.BeginTabItem("Performance & Throttling"))
+		{
+			ImGui.TextWrapped("This tab shows the current performance state and throttling behavior.");
 			ImGui.Separator();
 
 			ImGui.Text($"Window Focused: {ImGuiApp.IsFocused}");
@@ -189,18 +190,17 @@
 			ImGui.Text($"Window Visible: {ImGuiApp.IsVisible}");
 
 			ImGui.Separator();
-			ImGui.Text("Throttling helps save system resources when the window is unfocused or idle.");
-			ImGui.Text("Default rates: Focused=30 FPS, Unfocused=5 FPS, Idle=10 FPS");
-			ImGui.Text("Try unfocusing the window or leaving it idle for 5 seconds to see the effect.");
-		}
-
-		// Basic widgets section
-		if (ImGui.CollapsingHeader("Basic Widgets"))
-=======
+			ImGui.TextWrapped("Throttling helps save system resources when the window is unfocused or idle.");
+			ImGui.TextWrapped("Default rates: Focused=30 FPS, Unfocused=5 FPS, Idle=10 FPS");
+			ImGui.TextWrapped("Try unfocusing the window or leaving it idle for 5 seconds to see the effect.");
+
+			ImGui.EndTabItem();
+		}
+	}
+
 	private static void RenderBasicWidgetsTab()
 	{
 		if (ImGui.BeginTabItem("Basic Widgets"))
->>>>>>> e3854e08
 		{
 			ImGui.TextWrapped("This tab demonstrates basic ImGui widgets and controls.");
 			ImGui.Separator();
