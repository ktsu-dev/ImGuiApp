<Project Sdk="Microsoft.NET.Sdk">

  <PropertyGroup>
    <AllowUnsafeBlocks>true</AllowUnsafeBlocks>
  </PropertyGroup>

  <ItemGroup>
    <PackageReference Include="ImGui.NET" Version="1.91.0.1" />
    <PackageReference Include="ktsu.ScopedAction" Version="1.0.0-alpha.17" />
    <PackageReference Include="ktsu.StrongPaths" Version="1.1.20" />
<<<<<<< HEAD
    <PackageReference Include="Silk.NET" Version="2.22.0" />
    <PackageReference Include="Silk.NET.Input.Extensions" Version="2.21.0" />
=======
    <PackageReference Include="Silk.NET" Version="2.21.0" />
    <PackageReference Include="Silk.NET.Input.Extensions" Version="2.22.0" />
>>>>>>> c364fc94
    <PackageReference Include="SixLabors.ImageSharp" Version="3.1.5" />
  </ItemGroup>

  <ItemGroup>
    <Compile Update="Resources\Resources.Designer.cs">
      <DesignTime>True</DesignTime>
      <AutoGen>True</AutoGen>
      <DependentUpon>Resources.resx</DependentUpon>
    </Compile>
  </ItemGroup>

  <ItemGroup>
    <EmbeddedResource Update="Resources\Resources.resx">
      <Generator>ResXFileCodeGenerator</Generator>
      <LastGenOutput>Resources.Designer.cs</LastGenOutput>
    </EmbeddedResource>
  </ItemGroup>

</Project><|MERGE_RESOLUTION|>--- conflicted
+++ resolved
@@ -8,13 +8,8 @@
     <PackageReference Include="ImGui.NET" Version="1.91.0.1" />
     <PackageReference Include="ktsu.ScopedAction" Version="1.0.0-alpha.17" />
     <PackageReference Include="ktsu.StrongPaths" Version="1.1.20" />
-<<<<<<< HEAD
     <PackageReference Include="Silk.NET" Version="2.22.0" />
-    <PackageReference Include="Silk.NET.Input.Extensions" Version="2.21.0" />
-=======
-    <PackageReference Include="Silk.NET" Version="2.21.0" />
     <PackageReference Include="Silk.NET.Input.Extensions" Version="2.22.0" />
->>>>>>> c364fc94
     <PackageReference Include="SixLabors.ImageSharp" Version="3.1.5" />
   </ItemGroup>
 
