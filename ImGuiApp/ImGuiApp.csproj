--- conflicted
+++ resolved
@@ -5,13 +5,8 @@
   </PropertyGroup>
 
   <ItemGroup>
-<<<<<<< HEAD
-    <PackageReference Include="Silk.NET" Version="2.20.0" />
+    <PackageReference Include="Silk.NET" Version="2.21.0" />
     <PackageReference Include="Silk.NET.OpenGL.Extensions.ImGui" Version="2.21.0" />
-=======
-    <PackageReference Include="Silk.NET" Version="2.21.0" />
-    <PackageReference Include="Silk.NET.OpenGL.Extensions.ImGui" Version="2.20.0" />
->>>>>>> ea800815
   </ItemGroup>
 
 </Project>